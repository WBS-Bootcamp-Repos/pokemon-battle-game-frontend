// import React, { useState } from "react";
import { BrowserRouter, Routes, Route } from "react-router";
import MainLayout from "./layouts/MainLayout";
import Home from "./pages/Home";
import PokemonPage from "./pages/PokemonPage";
import Leaderboard from "./pages/Leaderboard";
import Roster from "./pages/Roster";

const App = () => {
  // const [playerHealth, setPlayerHealth] = useState(100);
  // const [opponentHealth, setOpponentHealth] = useState(100);
  // const [move, setMove] = useState("Thunderbolt");

  // const handleAttack = () => {
  //   setOpponentHealth((prev) => Math.max(prev - 10, 0));
  //   setPlayerHealth((prev) => Math.max(prev - 5, 0));
  // };

  return (
<<<<<<< HEAD
    // <div className="min-h-screen bg-base-200 flex flex-col items-center p-6">
    //   <h1 className="text-4xl font-bold text-primary mb-6">Pokémon Battle Game</h1>
    //   <div className="flex gap-6 mb-6">
    //     <div className="card w-64 bg-base-100 shadow-xl">
    //       <div className="card-body">
    //         <h2 className="card-title text-accent">Pikachu (You)</h2>
    //         <progress className="progress progress-success" value={playerHealth} max="100"></progress>
    //         <p>HP: {playerHealth}</p>
    //       </div>
    //     </div>
    //     <div className="card w-64 bg-base-100 shadow-xl">
    //       <div className="card-body">
    //         <h2 className="card-title text-error">Charmander (Opponent)</h2>
    //         <progress className="progress progress-error" value={opponentHealth} max="100"></progress>
    //         <p>HP: {opponentHealth}</p>
    //       </div>
    //     </div>
    //   </div>
    //   <div className="tabs mb-4">
    //     <a className={`tab tab-bordered ${move === "Thunderbolt" ? "tab-active" : ""}`} onClick={() => setMove("Thunderbolt")}>Thunderbolt</a>
    //     <a className={`tab tab-bordered ${move === "Quick Attack" ? "tab-active" : ""}`} onClick={() => setMove("Quick Attack")}>Quick Attack</a>
    //   </div>
    //   <button
    //     className="btn btn-primary btn-wide"
    //     onClick={handleAttack}
    //     disabled={playerHealth === 0 || opponentHealth === 0}
    //   >
    //     Use {move}!
    //   </button>
    //   {playerHealth === 0 && <div className="alert alert-error mt-4"><span>You Lost!</span></div>}
    //   {opponentHealth === 0 && <div className="alert alert-success mt-4"><span>You Won!</span></div>}
    // </div>
    <div className="">
      <BrowserRouter>
        <Routes>
          <Route path="/" element={<MainLayout />}>
            <Route index element={<Home />} />
            <Route path="/roster" element={<Roster />} />
            <Route path="/leaderboard" element={<Leaderboard />} />
            <Route path="/pokemon/:id" element={<PokemonPage />} />
          </Route>
        </Routes>
      </BrowserRouter>
=======
    <div className="min-h-screen bg-base-200 flex flex-col items-center p-6">
      <h1 className="text-4xl font-bold text-primary mb-6">Pokémon Battle Game - Made just for FUN - Please remove everything and Write your Codes</h1>
      <div className="flex gap-6 mb-6">
        <div className="card w-64 bg-base-100 shadow-xl">
          <div className="card-body">
            <h2 className="card-title text-accent">Pikachu (You)</h2>
            <progress className="progress progress-success" value={playerHealth} max="100"></progress>
            <p>HP: {playerHealth}</p>
          </div>
        </div>
        <div className="card w-64 bg-base-100 shadow-xl">
          <div className="card-body">
            <h2 className="card-title text-error">Charmander (Opponent)</h2>
            <progress className="progress progress-error" value={opponentHealth} max="100"></progress>
            <p>HP: {opponentHealth}</p>
          </div>
        </div>
      </div>
      <div className="tabs mb-4">
        <a className={`tab tab-bordered ${move === "Thunderbolt" ? "tab-active" : ""}`} onClick={() => setMove("Thunderbolt")}>Thunderbolt</a>
        <a className={`tab tab-bordered ${move === "Quick Attack" ? "tab-active" : ""}`} onClick={() => setMove("Quick Attack")}>Quick Attack</a>
      </div>
      <button
        className="btn btn-primary btn-wide"
        onClick={handleAttack}
        disabled={playerHealth === 0 || opponentHealth === 0}
      >
        Use {move}!
      </button>
      {playerHealth === 0 && <div className="alert alert-error mt-4"><span>You Lost!</span></div>}
      {opponentHealth === 0 && <div className="alert alert-success mt-4"><span>You Won!</span></div>}
>>>>>>> 26bc844d
    </div>
  );
};

export default App;<|MERGE_RESOLUTION|>--- conflicted
+++ resolved
@@ -7,49 +7,7 @@
 import Roster from "./pages/Roster";
 
 const App = () => {
-  // const [playerHealth, setPlayerHealth] = useState(100);
-  // const [opponentHealth, setOpponentHealth] = useState(100);
-  // const [move, setMove] = useState("Thunderbolt");
-
-  // const handleAttack = () => {
-  //   setOpponentHealth((prev) => Math.max(prev - 10, 0));
-  //   setPlayerHealth((prev) => Math.max(prev - 5, 0));
-  // };
-
   return (
-<<<<<<< HEAD
-    // <div className="min-h-screen bg-base-200 flex flex-col items-center p-6">
-    //   <h1 className="text-4xl font-bold text-primary mb-6">Pokémon Battle Game</h1>
-    //   <div className="flex gap-6 mb-6">
-    //     <div className="card w-64 bg-base-100 shadow-xl">
-    //       <div className="card-body">
-    //         <h2 className="card-title text-accent">Pikachu (You)</h2>
-    //         <progress className="progress progress-success" value={playerHealth} max="100"></progress>
-    //         <p>HP: {playerHealth}</p>
-    //       </div>
-    //     </div>
-    //     <div className="card w-64 bg-base-100 shadow-xl">
-    //       <div className="card-body">
-    //         <h2 className="card-title text-error">Charmander (Opponent)</h2>
-    //         <progress className="progress progress-error" value={opponentHealth} max="100"></progress>
-    //         <p>HP: {opponentHealth}</p>
-    //       </div>
-    //     </div>
-    //   </div>
-    //   <div className="tabs mb-4">
-    //     <a className={`tab tab-bordered ${move === "Thunderbolt" ? "tab-active" : ""}`} onClick={() => setMove("Thunderbolt")}>Thunderbolt</a>
-    //     <a className={`tab tab-bordered ${move === "Quick Attack" ? "tab-active" : ""}`} onClick={() => setMove("Quick Attack")}>Quick Attack</a>
-    //   </div>
-    //   <button
-    //     className="btn btn-primary btn-wide"
-    //     onClick={handleAttack}
-    //     disabled={playerHealth === 0 || opponentHealth === 0}
-    //   >
-    //     Use {move}!
-    //   </button>
-    //   {playerHealth === 0 && <div className="alert alert-error mt-4"><span>You Lost!</span></div>}
-    //   {opponentHealth === 0 && <div className="alert alert-success mt-4"><span>You Won!</span></div>}
-    // </div>
     <div className="">
       <BrowserRouter>
         <Routes>
@@ -61,40 +19,7 @@
           </Route>
         </Routes>
       </BrowserRouter>
-=======
-    <div className="min-h-screen bg-base-200 flex flex-col items-center p-6">
-      <h1 className="text-4xl font-bold text-primary mb-6">Pokémon Battle Game - Made just for FUN - Please remove everything and Write your Codes</h1>
-      <div className="flex gap-6 mb-6">
-        <div className="card w-64 bg-base-100 shadow-xl">
-          <div className="card-body">
-            <h2 className="card-title text-accent">Pikachu (You)</h2>
-            <progress className="progress progress-success" value={playerHealth} max="100"></progress>
-            <p>HP: {playerHealth}</p>
-          </div>
-        </div>
-        <div className="card w-64 bg-base-100 shadow-xl">
-          <div className="card-body">
-            <h2 className="card-title text-error">Charmander (Opponent)</h2>
-            <progress className="progress progress-error" value={opponentHealth} max="100"></progress>
-            <p>HP: {opponentHealth}</p>
-          </div>
-        </div>
-      </div>
-      <div className="tabs mb-4">
-        <a className={`tab tab-bordered ${move === "Thunderbolt" ? "tab-active" : ""}`} onClick={() => setMove("Thunderbolt")}>Thunderbolt</a>
-        <a className={`tab tab-bordered ${move === "Quick Attack" ? "tab-active" : ""}`} onClick={() => setMove("Quick Attack")}>Quick Attack</a>
-      </div>
-      <button
-        className="btn btn-primary btn-wide"
-        onClick={handleAttack}
-        disabled={playerHealth === 0 || opponentHealth === 0}
-      >
-        Use {move}!
-      </button>
-      {playerHealth === 0 && <div className="alert alert-error mt-4"><span>You Lost!</span></div>}
-      {opponentHealth === 0 && <div className="alert alert-success mt-4"><span>You Won!</span></div>}
->>>>>>> 26bc844d
-    </div>
+</div>
   );
 };
 
